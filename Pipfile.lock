{
    "_meta": {
        "hash": {
<<<<<<< HEAD
            "sha256": "31a28e67444c5c59de017f2f23e8473f2b70aa5af14015d6ba4e2662814b276a"
=======
            "sha256": "1759a4db55b79ffef2d7526eceae7bdcf6ef4e8bd074f85cdae1a4ede57f41c9"
>>>>>>> 6a18436b
        },
        "pipfile-spec": 6,
        "requires": {
            "python_version": "3.9"
        },
        "sources": [
            {
                "name": "pypi",
                "url": "https://pypi.org/simple",
                "verify_ssl": true
            }
        ]
    },
    "default": {
        "aiohttp": {
            "hashes": [
                "sha256:02f46fc0e3c5ac58b80d4d56eb0a7c7d97fcef69ace9326289fb9f1955e65cfe",
                "sha256:0563c1b3826945eecd62186f3f5c7d31abb7391fedc893b7e2b26303b5a9f3fe",
                "sha256:114b281e4d68302a324dd33abb04778e8557d88947875cbf4e842c2c01a030c5",
                "sha256:14762875b22d0055f05d12abc7f7d61d5fd4fe4642ce1a249abdf8c700bf1fd8",
                "sha256:15492a6368d985b76a2a5fdd2166cddfea5d24e69eefed4630cbaae5c81d89bd",
                "sha256:17c073de315745a1510393a96e680d20af8e67e324f70b42accbd4cb3315c9fb",
                "sha256:209b4a8ee987eccc91e2bd3ac36adee0e53a5970b8ac52c273f7f8fd4872c94c",
                "sha256:230a8f7e24298dea47659251abc0fd8b3c4e38a664c59d4b89cca7f6c09c9e87",
                "sha256:2e19413bf84934d651344783c9f5e22dee452e251cfd220ebadbed2d9931dbf0",
                "sha256:393f389841e8f2dfc86f774ad22f00923fdee66d238af89b70ea314c4aefd290",
                "sha256:3cf75f7cdc2397ed4442594b935a11ed5569961333d49b7539ea741be2cc79d5",
                "sha256:3d78619672183be860b96ed96f533046ec97ca067fd46ac1f6a09cd9b7484287",
                "sha256:40eced07f07a9e60e825554a31f923e8d3997cfc7fb31dbc1328c70826e04cde",
                "sha256:493d3299ebe5f5a7c66b9819eacdcfbbaaf1a8e84911ddffcdc48888497afecf",
                "sha256:4b302b45040890cea949ad092479e01ba25911a15e648429c7c5aae9650c67a8",
                "sha256:515dfef7f869a0feb2afee66b957cc7bbe9ad0cdee45aec7fdc623f4ecd4fb16",
                "sha256:547da6cacac20666422d4882cfcd51298d45f7ccb60a04ec27424d2f36ba3eaf",
                "sha256:5df68496d19f849921f05f14f31bd6ef53ad4b00245da3195048c69934521809",
                "sha256:64322071e046020e8797117b3658b9c2f80e3267daec409b350b6a7a05041213",
                "sha256:7615dab56bb07bff74bc865307aeb89a8bfd9941d2ef9d817b9436da3a0ea54f",
                "sha256:79ebfc238612123a713a457d92afb4096e2148be17df6c50fb9bf7a81c2f8013",
                "sha256:7b18b97cf8ee5452fa5f4e3af95d01d84d86d32c5e2bfa260cf041749d66360b",
                "sha256:932bb1ea39a54e9ea27fc9232163059a0b8855256f4052e776357ad9add6f1c9",
                "sha256:a00bb73540af068ca7390e636c01cbc4f644961896fa9363154ff43fd37af2f5",
                "sha256:a5ca29ee66f8343ed336816c553e82d6cade48a3ad702b9ffa6125d187e2dedb",
                "sha256:af9aa9ef5ba1fd5b8c948bb11f44891968ab30356d65fd0cc6707d989cd521df",
                "sha256:bb437315738aa441251214dad17428cafda9cdc9729499f1d6001748e1d432f4",
                "sha256:bdb230b4943891321e06fc7def63c7aace16095be7d9cf3b1e01be2f10fba439",
                "sha256:c6e9dcb4cb338d91a73f178d866d051efe7c62a7166653a91e7d9fb18274058f",
                "sha256:cffe3ab27871bc3ea47df5d8f7013945712c46a3cc5a95b6bee15887f1675c22",
                "sha256:d012ad7911653a906425d8473a1465caa9f8dea7fcf07b6d870397b774ea7c0f",
                "sha256:d9e13b33afd39ddeb377eff2c1c4f00544e191e1d1dee5b6c51ddee8ea6f0cf5",
                "sha256:e4b2b334e68b18ac9817d828ba44d8fcb391f6acb398bcc5062b14b2cbeac970",
                "sha256:e54962802d4b8b18b6207d4a927032826af39395a3bd9196a5af43fc4e60b009",
                "sha256:f705e12750171c0ab4ef2a3c76b9a4024a62c4103e3a55dd6f99265b9bc6fcfc",
                "sha256:f881853d2643a29e643609da57b96d5f9c9b93f62429dcc1cbb413c7d07f0e1a",
                "sha256:fe60131d21b31fd1a14bd43e6bb88256f69dfc3188b3a89d736d6c71ed43ec95"
            ],
            "markers": "python_version >= '3.6'",
            "version": "==3.7.4.post0"
        },
        "aiosqlite": {
            "hashes": [
                "sha256:6c49dc6d3405929b1d08eeccc72306d3677503cc5e5e43771efc1e00232e8231",
                "sha256:f0e6acc24bc4864149267ac82fb46dfb3be4455f99fe21df82609cc6e6baee51"
            ],
            "index": "pypi",
            "version": "==0.17.0"
        },
        "async-timeout": {
            "hashes": [
                "sha256:0c3c816a028d47f659d6ff5c745cb2acf1f966da1fe5c19c77a70282b25f4c5f",
                "sha256:4291ca197d287d274d0b6cb5d6f8f8f82d434ed288f962539ff18cc9012f9ea3"
            ],
            "markers": "python_full_version >= '3.5.3'",
            "version": "==3.0.1"
        },
        "attrs": {
            "hashes": [
                "sha256:149e90d6d8ac20db7a955ad60cf0e6881a3f20d37096140088356da6c716b0b1",
                "sha256:ef6aaac3ca6cd92904cdd0d83f629a15f18053ec84e6432106f7a4d04ae4f5fb"
            ],
            "markers": "python_version >= '2.7' and python_version not in '3.0, 3.1, 3.2, 3.3, 3.4'",
            "version": "==21.2.0"
        },
        "certifi": {
            "hashes": [
                "sha256:1a4995114262bffbc2413b159f2a1a480c969de6e6eb13ee966d470af86af59c",
                "sha256:719a74fb9e33b9bd44cc7f3a8d94bc35e4049deebe19ba7d8e108280cfd59830"
            ],
            "index": "pypi",
            "version": "==2020.12.5"
        },
        "chardet": {
            "hashes": [
                "sha256:0d6f53a15db4120f2b08c94f11e7d93d2c911ee118b6b30a04ec3ee8310179fa",
                "sha256:f864054d66fd9118f2e67044ac8981a54775ec5b67aed0441892edb553d21da5"
            ],
            "markers": "python_version >= '2.7' and python_version not in '3.0, 3.1, 3.2, 3.3, 3.4'",
            "version": "==4.0.0"
        },
        "discord.py": {
            "hashes": [
                "sha256:114e76cd27362fb919abf7f001a2dbdc77c9a67cff74ed6a89aecd6582ee298e",
                "sha256:f179db299c949a8cf0a12c1b1b94d0da9a18e088857154d93ae5ab1d807ec61d"
            ],
            "index": "pypi",
            "version": "==1.7.2"
        },
        "fuzzywuzzy": {
            "extras": [
                "speedup"
            ],
            "hashes": [
                "sha256:45016e92264780e58972dca1b3d939ac864b78437422beecebb3095f8efd00e8",
                "sha256:928244b28db720d1e0ee7587acf660ea49d7e4c632569cad4f1cd7e68a5f0993"
            ],
            "index": "pypi",
            "version": "==0.18.0"
        },
        "idna": {
            "hashes": [
                "sha256:5205d03e7bcbb919cc9c19885f9920d622ca52448306f2377daede5cf3faac16",
                "sha256:c5b02147e01ea9920e6b0a3f1f7bb833612d507592c837a6c49552768f4054e1"
            ],
            "markers": "python_version >= '3.4'",
            "version": "==3.1"
        },
        "multidict": {
            "hashes": [
                "sha256:018132dbd8688c7a69ad89c4a3f39ea2f9f33302ebe567a879da8f4ca73f0d0a",
                "sha256:051012ccee979b2b06be928a6150d237aec75dd6bf2d1eeeb190baf2b05abc93",
                "sha256:05c20b68e512166fddba59a918773ba002fdd77800cad9f55b59790030bab632",
                "sha256:07b42215124aedecc6083f1ce6b7e5ec5b50047afa701f3442054373a6deb656",
                "sha256:0e3c84e6c67eba89c2dbcee08504ba8644ab4284863452450520dad8f1e89b79",
                "sha256:0e929169f9c090dae0646a011c8b058e5e5fb391466016b39d21745b48817fd7",
                "sha256:1ab820665e67373de5802acae069a6a05567ae234ddb129f31d290fc3d1aa56d",
                "sha256:25b4e5f22d3a37ddf3effc0710ba692cfc792c2b9edfb9c05aefe823256e84d5",
                "sha256:2e68965192c4ea61fff1b81c14ff712fc7dc15d2bd120602e4a3494ea6584224",
                "sha256:2f1a132f1c88724674271d636e6b7351477c27722f2ed789f719f9e3545a3d26",
                "sha256:37e5438e1c78931df5d3c0c78ae049092877e5e9c02dd1ff5abb9cf27a5914ea",
                "sha256:3a041b76d13706b7fff23b9fc83117c7b8fe8d5fe9e6be45eee72b9baa75f348",
                "sha256:3a4f32116f8f72ecf2a29dabfb27b23ab7cdc0ba807e8459e59a93a9be9506f6",
                "sha256:46c73e09ad374a6d876c599f2328161bcd95e280f84d2060cf57991dec5cfe76",
                "sha256:46dd362c2f045095c920162e9307de5ffd0a1bfbba0a6e990b344366f55a30c1",
                "sha256:4b186eb7d6ae7c06eb4392411189469e6a820da81447f46c0072a41c748ab73f",
                "sha256:54fd1e83a184e19c598d5e70ba508196fd0bbdd676ce159feb412a4a6664f952",
                "sha256:585fd452dd7782130d112f7ddf3473ffdd521414674c33876187e101b588738a",
                "sha256:5cf3443199b83ed9e955f511b5b241fd3ae004e3cb81c58ec10f4fe47c7dce37",
                "sha256:6a4d5ce640e37b0efcc8441caeea8f43a06addace2335bd11151bc02d2ee31f9",
                "sha256:7df80d07818b385f3129180369079bd6934cf70469f99daaebfac89dca288359",
                "sha256:806068d4f86cb06af37cd65821554f98240a19ce646d3cd24e1c33587f313eb8",
                "sha256:830f57206cc96ed0ccf68304141fec9481a096c4d2e2831f311bde1c404401da",
                "sha256:929006d3c2d923788ba153ad0de8ed2e5ed39fdbe8e7be21e2f22ed06c6783d3",
                "sha256:9436dc58c123f07b230383083855593550c4d301d2532045a17ccf6eca505f6d",
                "sha256:9dd6e9b1a913d096ac95d0399bd737e00f2af1e1594a787e00f7975778c8b2bf",
                "sha256:ace010325c787c378afd7f7c1ac66b26313b3344628652eacd149bdd23c68841",
                "sha256:b47a43177a5e65b771b80db71e7be76c0ba23cc8aa73eeeb089ed5219cdbe27d",
                "sha256:b797515be8743b771aa868f83563f789bbd4b236659ba52243b735d80b29ed93",
                "sha256:b7993704f1a4b204e71debe6095150d43b2ee6150fa4f44d6d966ec356a8d61f",
                "sha256:d5c65bdf4484872c4af3150aeebe101ba560dcfb34488d9a8ff8dbcd21079647",
                "sha256:d81eddcb12d608cc08081fa88d046c78afb1bf8107e6feab5d43503fea74a635",
                "sha256:dc862056f76443a0db4509116c5cd480fe1b6a2d45512a653f9a855cc0517456",
                "sha256:ecc771ab628ea281517e24fd2c52e8f31c41e66652d07599ad8818abaad38cda",
                "sha256:f200755768dc19c6f4e2b672421e0ebb3dd54c38d5a4f262b872d8cfcc9e93b5",
                "sha256:f21756997ad8ef815d8ef3d34edd98804ab5ea337feedcd62fb52d22bf531281",
                "sha256:fc13a9524bc18b6fb6e0dbec3533ba0496bbed167c56d0aabefd965584557d80"
            ],
            "markers": "python_version >= '3.6'",
            "version": "==5.1.0"
        },
        "packaging": {
            "hashes": [
                "sha256:5b327ac1320dc863dca72f4514ecc086f31186744b84a230374cc1fd776feae5",
                "sha256:67714da7f7bc052e064859c05c595155bd1ee9f69f76557e21f051443c20947a"
            ],
            "markers": "python_version >= '2.7' and python_version not in '3.0, 3.1, 3.2, 3.3'",
            "version": "==20.9"
        },
        "pint": {
            "hashes": [
                "sha256:6593c5dfaf2f701c54f17453191dff05e90ec9ebc3d1901468a59cfcb3289a4c",
                "sha256:f4d0caa713239e6847a7c6eefe2427358566451fe56497d533f21fb590a3f313"
            ],
            "index": "pypi",
            "version": "==0.17"
        },
        "pyparsing": {
            "hashes": [
                "sha256:c203ec8783bf771a155b207279b9bccb8dea02d8f0c9e5f8ead507bc3246ecc1",
                "sha256:ef9d7589ef3c200abe66653d3f1ab1033c3c419ae9b9bdb1240a85b024efc88b"
            ],
            "markers": "python_version >= '2.6' and python_version not in '3.0, 3.1, 3.2, 3.3'",
            "version": "==2.4.7"
        },
        "python-levenshtein": {
            "hashes": [
                "sha256:dc2395fbd148a1ab31090dd113c366695934b9e85fe5a4b2a032745efd0346f6"
            ],
            "version": "==0.12.2"
        },
        "pytz": {
            "hashes": [
                "sha256:83a4a90894bf38e243cf052c8b58f381bfe9a7a483f6a9cab140bc7f702ac4da",
                "sha256:eb10ce3e7736052ed3623d49975ce333bcd712c7bb19a58b9e2089d4057d0798"
            ],
            "index": "pypi",
            "version": "==2021.1"
        },
        "regex": {
            "hashes": [
                "sha256:01afaf2ec48e196ba91b37451aa353cb7eda77efe518e481707e0515025f0cd5",
                "sha256:11d773d75fa650cd36f68d7ca936e3c7afaae41b863b8c387a22aaa78d3c5c79",
                "sha256:18c071c3eb09c30a264879f0d310d37fe5d3a3111662438889ae2eb6fc570c31",
                "sha256:1e1c20e29358165242928c2de1482fb2cf4ea54a6a6dea2bd7a0e0d8ee321500",
                "sha256:281d2fd05555079448537fe108d79eb031b403dac622621c78944c235f3fcf11",
                "sha256:314d66636c494ed9c148a42731b3834496cc9a2c4251b1661e40936814542b14",
                "sha256:32e65442138b7b76dd8173ffa2cf67356b7bc1768851dded39a7a13bf9223da3",
                "sha256:339456e7d8c06dd36a22e451d58ef72cef293112b559010db3d054d5560ef439",
                "sha256:3916d08be28a1149fb97f7728fca1f7c15d309a9f9682d89d79db75d5e52091c",
                "sha256:3a9cd17e6e5c7eb328517969e0cb0c3d31fd329298dd0c04af99ebf42e904f82",
                "sha256:47bf5bf60cf04d72bf6055ae5927a0bd9016096bf3d742fa50d9bf9f45aa0711",
                "sha256:4c46e22a0933dd783467cf32b3516299fb98cfebd895817d685130cc50cd1093",
                "sha256:4c557a7b470908b1712fe27fb1ef20772b78079808c87d20a90d051660b1d69a",
                "sha256:52ba3d3f9b942c49d7e4bc105bb28551c44065f139a65062ab7912bef10c9afb",
                "sha256:563085e55b0d4fb8f746f6a335893bda5c2cef43b2f0258fe1020ab1dd874df8",
                "sha256:598585c9f0af8374c28edd609eb291b5726d7cbce16be6a8b95aa074d252ee17",
                "sha256:619d71c59a78b84d7f18891fe914446d07edd48dc8328c8e149cbe0929b4e000",
                "sha256:67bdb9702427ceddc6ef3dc382455e90f785af4c13d495f9626861763ee13f9d",
                "sha256:6d1b01031dedf2503631d0903cb563743f397ccaf6607a5e3b19a3d76fc10480",
                "sha256:741a9647fcf2e45f3a1cf0e24f5e17febf3efe8d4ba1281dcc3aa0459ef424dc",
                "sha256:7c2a1af393fcc09e898beba5dd59196edaa3116191cc7257f9224beaed3e1aa0",
                "sha256:7d9884d86dd4dd489e981d94a65cd30d6f07203d90e98f6f657f05170f6324c9",
                "sha256:90f11ff637fe8798933fb29f5ae1148c978cccb0452005bf4c69e13db951e765",
                "sha256:919859aa909429fb5aa9cf8807f6045592c85ef56fdd30a9a3747e513db2536e",
                "sha256:96fcd1888ab4d03adfc9303a7b3c0bd78c5412b2bfbe76db5b56d9eae004907a",
                "sha256:97f29f57d5b84e73fbaf99ab3e26134e6687348e95ef6b48cfd2c06807005a07",
                "sha256:980d7be47c84979d9136328d882f67ec5e50008681d94ecc8afa8a65ed1f4a6f",
                "sha256:a91aa8619b23b79bcbeb37abe286f2f408d2f2d6f29a17237afda55bb54e7aac",
                "sha256:ade17eb5d643b7fead300a1641e9f45401c98eee23763e9ed66a43f92f20b4a7",
                "sha256:b9c3db21af35e3b3c05764461b262d6f05bbca08a71a7849fd79d47ba7bc33ed",
                "sha256:bd28bc2e3a772acbb07787c6308e00d9626ff89e3bfcdebe87fa5afbfdedf968",
                "sha256:bf5824bfac591ddb2c1f0a5f4ab72da28994548c708d2191e3b87dd207eb3ad7",
                "sha256:c0502c0fadef0d23b128605d69b58edb2c681c25d44574fc673b0e52dce71ee2",
                "sha256:c38c71df845e2aabb7fb0b920d11a1b5ac8526005e533a8920aea97efb8ec6a4",
                "sha256:ce15b6d103daff8e9fee13cf7f0add05245a05d866e73926c358e871221eae87",
                "sha256:d3029c340cfbb3ac0a71798100ccc13b97dddf373a4ae56b6a72cf70dfd53bc8",
                "sha256:e512d8ef5ad7b898cdb2d8ee1cb09a8339e4f8be706d27eaa180c2f177248a10",
                "sha256:e8e5b509d5c2ff12f8418006d5a90e9436766133b564db0abaec92fd27fcee29",
                "sha256:ee54ff27bf0afaf4c3b3a62bcd016c12c3fdb4ec4f413391a90bd38bc3624605",
                "sha256:fa4537fb4a98fe8fde99626e4681cc644bdcf2a795038533f9f711513a862ae6",
                "sha256:fd45ff9293d9274c5008a2054ecef86a9bfe819a67c7be1afb65e69b405b3042"
            ],
            "index": "pypi",
            "version": "==2021.4.4"
        },
        "typing-extensions": {
            "hashes": [
                "sha256:0ac0f89795dd19de6b97debb0c6af1c70987fd80a2d62d1958f7e56fcc31b497",
                "sha256:50b6f157849174217d0656f99dc82fe932884fb250826c18350e159ec6cdf342",
                "sha256:779383f6086d90c99ae41cf0ff39aac8a7937a9283ce0a414e5dd782f4c94a84"
            ],
            "version": "==3.10.0.0"
        },
        "tzlocal": {
            "hashes": [
                "sha256:643c97c5294aedc737780a49d9df30889321cbe1204eac2c2ec6134035a92e44",
                "sha256:e2cb6c6b5b604af38597403e9852872d7f534962ae2954c7f35efcb1ccacf4a4"
            ],
            "index": "pypi",
            "version": "==2.1"
        },
        "yarl": {
            "hashes": [
                "sha256:00d7ad91b6583602eb9c1d085a2cf281ada267e9a197e8b7cae487dadbfa293e",
                "sha256:0355a701b3998dcd832d0dc47cc5dedf3874f966ac7f870e0f3a6788d802d434",
                "sha256:15263c3b0b47968c1d90daa89f21fcc889bb4b1aac5555580d74565de6836366",
                "sha256:2ce4c621d21326a4a5500c25031e102af589edb50c09b321049e388b3934eec3",
                "sha256:31ede6e8c4329fb81c86706ba8f6bf661a924b53ba191b27aa5fcee5714d18ec",
                "sha256:324ba3d3c6fee56e2e0b0d09bf5c73824b9f08234339d2b788af65e60040c959",
                "sha256:329412812ecfc94a57cd37c9d547579510a9e83c516bc069470db5f75684629e",
                "sha256:4736eaee5626db8d9cda9eb5282028cc834e2aeb194e0d8b50217d707e98bb5c",
                "sha256:4953fb0b4fdb7e08b2f3b3be80a00d28c5c8a2056bb066169de00e6501b986b6",
                "sha256:4c5bcfc3ed226bf6419f7a33982fb4b8ec2e45785a0561eb99274ebbf09fdd6a",
                "sha256:547f7665ad50fa8563150ed079f8e805e63dd85def6674c97efd78eed6c224a6",
                "sha256:5b883e458058f8d6099e4420f0cc2567989032b5f34b271c0827de9f1079a424",
                "sha256:63f90b20ca654b3ecc7a8d62c03ffa46999595f0167d6450fa8383bab252987e",
                "sha256:68dc568889b1c13f1e4745c96b931cc94fdd0defe92a72c2b8ce01091b22e35f",
                "sha256:69ee97c71fee1f63d04c945f56d5d726483c4762845400a6795a3b75d56b6c50",
                "sha256:6d6283d8e0631b617edf0fd726353cb76630b83a089a40933043894e7f6721e2",
                "sha256:72a660bdd24497e3e84f5519e57a9ee9220b6f3ac4d45056961bf22838ce20cc",
                "sha256:73494d5b71099ae8cb8754f1df131c11d433b387efab7b51849e7e1e851f07a4",
                "sha256:7356644cbed76119d0b6bd32ffba704d30d747e0c217109d7979a7bc36c4d970",
                "sha256:8a9066529240171b68893d60dca86a763eae2139dd42f42106b03cf4b426bf10",
                "sha256:8aa3decd5e0e852dc68335abf5478a518b41bf2ab2f330fe44916399efedfae0",
                "sha256:97b5bdc450d63c3ba30a127d018b866ea94e65655efaf889ebeabc20f7d12406",
                "sha256:9ede61b0854e267fd565e7527e2f2eb3ef8858b301319be0604177690e1a3896",
                "sha256:b2e9a456c121e26d13c29251f8267541bd75e6a1ccf9e859179701c36a078643",
                "sha256:b5dfc9a40c198334f4f3f55880ecf910adebdcb2a0b9a9c23c9345faa9185721",
                "sha256:bafb450deef6861815ed579c7a6113a879a6ef58aed4c3a4be54400ae8871478",
                "sha256:c49ff66d479d38ab863c50f7bb27dee97c6627c5fe60697de15529da9c3de724",
                "sha256:ce3beb46a72d9f2190f9e1027886bfc513702d748047b548b05dab7dfb584d2e",
                "sha256:d26608cf178efb8faa5ff0f2d2e77c208f471c5a3709e577a7b3fd0445703ac8",
                "sha256:d597767fcd2c3dc49d6eea360c458b65643d1e4dbed91361cf5e36e53c1f8c96",
                "sha256:d5c32c82990e4ac4d8150fd7652b972216b204de4e83a122546dce571c1bdf25",
                "sha256:d8d07d102f17b68966e2de0e07bfd6e139c7c02ef06d3a0f8d2f0f055e13bb76",
                "sha256:e46fba844f4895b36f4c398c5af062a9808d1f26b2999c58909517384d5deda2",
                "sha256:e6b5460dc5ad42ad2b36cca524491dfcaffbfd9c8df50508bddc354e787b8dc2",
                "sha256:f040bcc6725c821a4c0665f3aa96a4d0805a7aaf2caf266d256b8ed71b9f041c",
                "sha256:f0b059678fd549c66b89bed03efcabb009075bd131c248ecdf087bdb6faba24a",
                "sha256:fcbb48a93e8699eae920f8d92f7160c03567b421bc17362a9ffbbd706a816f71"
            ],
            "markers": "python_version >= '3.6'",
            "version": "==1.6.3"
        }
    },
    "develop": {
        "atomicwrites": {
            "hashes": [
                "sha256:6d1784dea7c0c8d4a5172b6c620f40b6e4cbfdf96d783691f2e1302a7b88e197",
                "sha256:ae70396ad1a434f9c7046fd2dd196fc04b12f9e91ffb859164193be8b6168a7a"
            ],
            "markers": "sys_platform == 'win32'",
            "version": "==1.4.0"
        },
        "attrs": {
            "hashes": [
                "sha256:149e90d6d8ac20db7a955ad60cf0e6881a3f20d37096140088356da6c716b0b1",
                "sha256:ef6aaac3ca6cd92904cdd0d83f629a15f18053ec84e6432106f7a4d04ae4f5fb"
            ],
            "markers": "python_version >= '2.7' and python_version not in '3.0, 3.1, 3.2, 3.3, 3.4'",
            "version": "==21.2.0"
<<<<<<< HEAD
        },
        "backcall": {
            "hashes": [
                "sha256:5cbdbf27be5e7cfadb448baf0aa95508f91f2bbc6c6437cd9cd06e2a4c215e1e",
                "sha256:fbbce6a29f263178a1f7915c1940bde0ec2b2a967566fe1c65c1dfb7422bd255"
            ],
            "version": "==0.2.0"
=======
>>>>>>> 6a18436b
        },
        "colorama": {
            "hashes": [
                "sha256:5941b2b48a20143d2267e95b1c2a7603ce057ee39fd88e7329b0c292aa16869b",
                "sha256:9f47eda37229f68eee03b24b9748937c7dc3868f906e8ba69fbcbdd3bc5dc3e2"
            ],
            "markers": "sys_platform == 'win32' and sys_platform == 'win32'",
            "version": "==0.4.4"
        },
        "coverage": {
            "hashes": [
                "sha256:004d1880bed2d97151facef49f08e255a20ceb6f9432df75f4eef018fdd5a78c",
                "sha256:01d84219b5cdbfc8122223b39a954820929497a1cb1422824bb86b07b74594b6",
                "sha256:040af6c32813fa3eae5305d53f18875bedd079960822ef8ec067a66dd8afcd45",
                "sha256:06191eb60f8d8a5bc046f3799f8a07a2d7aefb9504b0209aff0b47298333302a",
                "sha256:13034c4409db851670bc9acd836243aeee299949bd5673e11844befcb0149f03",
                "sha256:13c4ee887eca0f4c5a247b75398d4114c37882658300e153113dafb1d76de529",
                "sha256:184a47bbe0aa6400ed2d41d8e9ed868b8205046518c52464fde713ea06e3a74a",
                "sha256:18ba8bbede96a2c3dde7b868de9dcbd55670690af0988713f0603f037848418a",
                "sha256:1aa846f56c3d49205c952d8318e76ccc2ae23303351d9270ab220004c580cfe2",
                "sha256:217658ec7187497e3f3ebd901afdca1af062b42cfe3e0dafea4cced3983739f6",
                "sha256:24d4a7de75446be83244eabbff746d66b9240ae020ced65d060815fac3423759",
                "sha256:2910f4d36a6a9b4214bb7038d537f015346f413a975d57ca6b43bf23d6563b53",
                "sha256:2949cad1c5208b8298d5686d5a85b66aae46d73eec2c3e08c817dd3513e5848a",
                "sha256:2a3859cb82dcbda1cfd3e6f71c27081d18aa251d20a17d87d26d4cd216fb0af4",
                "sha256:2cafbbb3af0733db200c9b5f798d18953b1a304d3f86a938367de1567f4b5bff",
                "sha256:2e0d881ad471768bf6e6c2bf905d183543f10098e3b3640fc029509530091502",
                "sha256:30c77c1dc9f253283e34c27935fded5015f7d1abe83bc7821680ac444eaf7793",
                "sha256:3487286bc29a5aa4b93a072e9592f22254291ce96a9fbc5251f566b6b7343cdb",
                "sha256:372da284cfd642d8e08ef606917846fa2ee350f64994bebfbd3afb0040436905",
                "sha256:41179b8a845742d1eb60449bdb2992196e211341818565abded11cfa90efb821",
                "sha256:44d654437b8ddd9eee7d1eaee28b7219bec228520ff809af170488fd2fed3e2b",
                "sha256:4a7697d8cb0f27399b0e393c0b90f0f1e40c82023ea4d45d22bce7032a5d7b81",
                "sha256:51cb9476a3987c8967ebab3f0fe144819781fca264f57f89760037a2ea191cb0",
                "sha256:52596d3d0e8bdf3af43db3e9ba8dcdaac724ba7b5ca3f6358529d56f7a166f8b",
                "sha256:53194af30d5bad77fcba80e23a1441c71abfb3e01192034f8246e0d8f99528f3",
                "sha256:5fec2d43a2cc6965edc0bb9e83e1e4b557f76f843a77a2496cbe719583ce8184",
                "sha256:6c90e11318f0d3c436a42409f2749ee1a115cd8b067d7f14c148f1ce5574d701",
                "sha256:74d881fc777ebb11c63736622b60cb9e4aee5cace591ce274fb69e582a12a61a",
                "sha256:7501140f755b725495941b43347ba8a2777407fc7f250d4f5a7d2a1050ba8e82",
                "sha256:796c9c3c79747146ebd278dbe1e5c5c05dd6b10cc3bcb8389dfdf844f3ead638",
                "sha256:869a64f53488f40fa5b5b9dcb9e9b2962a66a87dab37790f3fcfb5144b996ef5",
                "sha256:8963a499849a1fc54b35b1c9f162f4108017b2e6db2c46c1bed93a72262ed083",
                "sha256:8d0a0725ad7c1a0bcd8d1b437e191107d457e2ec1084b9f190630a4fb1af78e6",
                "sha256:900fbf7759501bc7807fd6638c947d7a831fc9fdf742dc10f02956ff7220fa90",
                "sha256:92b017ce34b68a7d67bd6d117e6d443a9bf63a2ecf8567bb3d8c6c7bc5014465",
                "sha256:970284a88b99673ccb2e4e334cfb38a10aab7cd44f7457564d11898a74b62d0a",
                "sha256:972c85d205b51e30e59525694670de6a8a89691186012535f9d7dbaa230e42c3",
                "sha256:9a1ef3b66e38ef8618ce5fdc7bea3d9f45f3624e2a66295eea5e57966c85909e",
                "sha256:af0e781009aaf59e25c5a678122391cb0f345ac0ec272c7961dc5455e1c40066",
                "sha256:b6d534e4b2ab35c9f93f46229363e17f63c53ad01330df9f2d6bd1187e5eaacf",
                "sha256:b7895207b4c843c76a25ab8c1e866261bcfe27bfaa20c192de5190121770672b",
                "sha256:c0891a6a97b09c1f3e073a890514d5012eb256845c451bd48f7968ef939bf4ae",
                "sha256:c2723d347ab06e7ddad1a58b2a821218239249a9e4365eaff6649d31180c1669",
                "sha256:d1f8bf7b90ba55699b3a5e44930e93ff0189aa27186e96071fac7dd0d06a1873",
                "sha256:d1f9ce122f83b2305592c11d64f181b87153fc2c2bbd3bb4a3dde8303cfb1a6b",
                "sha256:d314ed732c25d29775e84a960c3c60808b682c08d86602ec2c3008e1202e3bb6",
                "sha256:d636598c8305e1f90b439dbf4f66437de4a5e3c31fdf47ad29542478c8508bbb",
                "sha256:deee1077aae10d8fa88cb02c845cfba9b62c55e1183f52f6ae6a2df6a2187160",
                "sha256:ebe78fe9a0e874362175b02371bdfbee64d8edc42a044253ddf4ee7d3c15212c",
                "sha256:f030f8873312a16414c0d8e1a1ddff2d3235655a2174e3648b4fa66b3f2f1079",
                "sha256:f0b278ce10936db1a37e6954e15a3730bea96a0997c26d7fee88e6c396c2086d",
                "sha256:f11642dddbb0253cc8853254301b51390ba0081750a8ac03f20ea8103f0c56b6"
            ],
            "index": "pypi",
            "version": "==5.5"
        },
        "decorator": {
            "hashes": [
                "sha256:6e5c199c16f7a9f0e3a61a4a54b3d27e7dad0dbdde92b944426cb20914376323",
                "sha256:72ecfba4320a893c53f9706bebb2d55c270c1e51a28789361aa93e4a21319ed5"
            ],
            "markers": "python_version >= '3.5'",
            "version": "==5.0.9"
        },
        "gprof2dot": {
            "hashes": [
                "sha256:1223189383b53dcc8ecfd45787ac48c0ed7b4dbc16ee8b88695d053eea1acabf"
            ],
            "version": "==2021.2.21"
        },
        "iniconfig": {
            "hashes": [
                "sha256:011e24c64b7f47f6ebd835bb12a743f2fbe9a26d4cecaa7f53bc4f35ee9da8b3",
                "sha256:bc3af051d7d14b2ee5ef9969666def0cd1a000e121eaea580d4a313df4b37f32"
            ],
            "version": "==1.1.1"
        },
        "ipython": {
            "hashes": [
                "sha256:714810a5c74f512b69d5f3b944c86e592cee0a5fb9c728e582f074610f6cf038",
                "sha256:f78c6a3972dde1cc9e4041cbf4de583546314ba52d3c97208e5b6b2221a9cb7d"
            ],
            "index": "pypi",
            "version": "==7.23.1"
        },
        "ipython-genutils": {
            "hashes": [
                "sha256:72dd37233799e619666c9f639a9da83c34013a73e8bbc79a7a6348d93c61fab8",
                "sha256:eb2e116e75ecef9d4d228fdc66af54269afa26ab4463042e33785b887c628ba8"
            ],
            "version": "==0.2.0"
        },
        "jedi": {
            "hashes": [
                "sha256:18456d83f65f400ab0c2d3319e48520420ef43b23a086fdc05dff34132f0fb93",
                "sha256:92550a404bad8afed881a137ec9a461fed49eca661414be45059329614ed0707"
            ],
            "markers": "python_version >= '3.6'",
            "version": "==0.18.0"
        },
        "matplotlib-inline": {
            "hashes": [
                "sha256:5cf1176f554abb4fa98cb362aa2b55c500147e4bdbb07e3fda359143e1da0811",
                "sha256:f41d5ff73c9f5385775d5c0bc13b424535c8402fe70ea8210f93e11f3683993e"
            ],
            "markers": "python_version >= '3.5'",
            "version": "==0.1.2"
        },
        "nest-asyncio": {
            "hashes": [
                "sha256:76d6e972265063fe92a90b9cc4fb82616e07d586b346ed9d2c89a4187acea39c",
                "sha256:afc5a1c515210a23c461932765691ad39e8eba6551c055ac8d5546e69250d0aa"
            ],
            "index": "pypi",
            "version": "==1.5.1"
        },
        "packaging": {
            "hashes": [
                "sha256:5b327ac1320dc863dca72f4514ecc086f31186744b84a230374cc1fd776feae5",
                "sha256:67714da7f7bc052e064859c05c595155bd1ee9f69f76557e21f051443c20947a"
            ],
            "markers": "python_version >= '2.7' and python_version not in '3.0, 3.1, 3.2, 3.3'",
            "version": "==20.9"
        },
        "parso": {
            "hashes": [
                "sha256:12b83492c6239ce32ff5eed6d3639d6a536170723c6f3f1506869f1ace413398",
                "sha256:a8c4922db71e4fdb90e0d0bc6e50f9b273d3397925e5e60a717e719201778d22"
            ],
            "markers": "python_version >= '3.6'",
            "version": "==0.8.2"
        },
        "pickleshare": {
            "hashes": [
                "sha256:87683d47965c1da65cdacaf31c8441d12b8044cdec9aca500cd78fc2c683afca",
                "sha256:9649af414d74d4df115d5d718f82acb59c9d418196b7b4290ed47a12ce62df56"
            ],
            "version": "==0.7.5"
        },
        "pluggy": {
            "hashes": [
                "sha256:15b2acde666561e1298d71b523007ed7364de07029219b604cf808bfa1c765b0",
                "sha256:966c145cd83c96502c3c3868f50408687b38434af77734af1e9ca461a4081d2d"
            ],
            "markers": "python_version >= '2.7' and python_version not in '3.0, 3.1, 3.2, 3.3'",
            "version": "==0.13.1"
        },
        "prompt-toolkit": {
            "hashes": [
                "sha256:bf00f22079f5fadc949f42ae8ff7f05702826a97059ffcc6281036ad40ac6f04",
                "sha256:e1b4f11b9336a28fa11810bc623c357420f69dfdb6d2dac41ca2c21a55c033bc"
            ],
            "markers": "python_full_version >= '3.6.1'",
            "version": "==3.0.18"
        },
        "py": {
            "hashes": [
                "sha256:21b81bda15b66ef5e1a777a21c4dcd9c20ad3efd0b3f817e7a809035269e1bd3",
                "sha256:3b80836aa6d1feeaa108e046da6423ab8f6ceda6468545ae8d02d9d58d18818a"
            ],
            "markers": "python_version >= '2.7' and python_version not in '3.0, 3.1, 3.2, 3.3'",
            "version": "==1.10.0"
        },
        "pygments": {
            "hashes": [
                "sha256:a18f47b506a429f6f4b9df81bb02beab9ca21d0a5fee38ed15aef65f0545519f",
                "sha256:d66e804411278594d764fc69ec36ec13d9ae9147193a1740cd34d272ca383b8e"
            ],
            "markers": "python_version >= '3.5'",
            "version": "==2.9.0"
        },
        "pyparsing": {
            "hashes": [
                "sha256:c203ec8783bf771a155b207279b9bccb8dea02d8f0c9e5f8ead507bc3246ecc1",
                "sha256:ef9d7589ef3c200abe66653d3f1ab1033c3c419ae9b9bdb1240a85b024efc88b"
            ],
            "markers": "python_version >= '2.6' and python_version not in '3.0, 3.1, 3.2, 3.3'",
            "version": "==2.4.7"
        },
        "pytest": {
            "hashes": [
                "sha256:50bcad0a0b9c5a72c8e4e7c9855a3ad496ca6a881a3641b4260605450772c54b",
                "sha256:91ef2131a9bd6be8f76f1f08eac5c5317221d6ad1e143ae03894b862e8976890"
            ],
            "index": "pypi",
            "version": "==6.2.4"
        },
        "pytest-asyncio": {
            "hashes": [
                "sha256:2564ceb9612bbd560d19ca4b41347b54e7835c2f792c504f698e05395ed63f6f",
                "sha256:3042bcdf1c5d978f6b74d96a151c4cfb9dcece65006198389ccd7e6c60eb1eea"
            ],
            "index": "pypi",
            "version": "==0.15.1"
        },
        "pytest-profiling": {
            "hashes": [
                "sha256:3b255f9db36cb2dd7536a8e7e294c612c0be7f7850a7d30754878e4315d56600",
                "sha256:6bce4e2edc04409d2f3158c16750fab8074f62d404cc38eeb075dff7fcbb996c",
                "sha256:93938f147662225d2b8bd5af89587b979652426a8a6ffd7e73ec4a23e24b7f29",
                "sha256:999cc9ac94f2e528e3f5d43465da277429984a1c237ae9818f8cfd0b06acb019"
            ],
            "index": "pypi",
            "version": "==1.7.0"
        },
        "six": {
            "hashes": [
                "sha256:1e61c37477a1626458e36f7b1d82aa5c9b094fa4802892072e49de9c60c4c926",
                "sha256:8abb2f1d86890a2dfb989f9a77cfcfd3e47c2a354b01111771326f8aa26e0254"
            ],
            "markers": "python_version >= '2.7' and python_version not in '3.0, 3.1, 3.2, 3.3'",
            "version": "==1.16.0"
        },
        "toml": {
            "hashes": [
                "sha256:806143ae5bfb6a3c6e736a764057db0e6a0e05e338b5630894a5f779cabb4f9b",
                "sha256:b3bda1d108d5dd99f4a20d24d9c348e91c4db7ab1b749200bded2f839ccbe68f"
            ],
            "markers": "python_version >= '2.6' and python_version not in '3.0, 3.1, 3.2, 3.3'",
            "version": "==0.10.2"
        },
        "traitlets": {
            "hashes": [
                "sha256:178f4ce988f69189f7e523337a3e11d91c786ded9360174a3d9ca83e79bc5396",
                "sha256:69ff3f9d5351f31a7ad80443c2674b7099df13cc41fc5fa6e2f6d3b0330b0426"
            ],
            "markers": "python_version >= '3.7'",
            "version": "==5.0.5"
        },
        "wcwidth": {
            "hashes": [
                "sha256:beb4802a9cebb9144e99086eff703a642a13d6a0052920003a230f3294bbe784",
                "sha256:c4d647b99872929fdb7bdcaa4fbe7f01413ed3d98077df798530e5b04f116c83"
            ],
            "version": "==0.2.5"
        }
    }
}<|MERGE_RESOLUTION|>--- conflicted
+++ resolved
@@ -1,11 +1,7 @@
 {
     "_meta": {
         "hash": {
-<<<<<<< HEAD
             "sha256": "31a28e67444c5c59de017f2f23e8473f2b70aa5af14015d6ba4e2662814b276a"
-=======
-            "sha256": "1759a4db55b79ffef2d7526eceae7bdcf6ef4e8bd074f85cdae1a4ede57f41c9"
->>>>>>> 6a18436b
         },
         "pipfile-spec": 6,
         "requires": {
@@ -334,7 +330,6 @@
             ],
             "markers": "python_version >= '2.7' and python_version not in '3.0, 3.1, 3.2, 3.3, 3.4'",
             "version": "==21.2.0"
-<<<<<<< HEAD
         },
         "backcall": {
             "hashes": [
@@ -342,8 +337,6 @@
                 "sha256:fbbce6a29f263178a1f7915c1940bde0ec2b2a967566fe1c65c1dfb7422bd255"
             ],
             "version": "==0.2.0"
-=======
->>>>>>> 6a18436b
         },
         "colorama": {
             "hashes": [
