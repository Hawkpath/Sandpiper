--- conflicted
+++ resolved
@@ -92,11 +92,7 @@
 class TestConversionStringRegex(unittest.TestCase):
 
     @staticmethod
-<<<<<<< HEAD
     def _assert(
-=======
-    def assert_match(
->>>>>>> 6a18436b
             in_: str, quantity: Optional[str], out_unit: Optional[str]
     ):
         __tracebackhide__ = True
@@ -135,78 +131,11 @@
         self._assert('{ 5pm  > new york   }', '5pm', 'new york')
 
     def test_specifier_no_out_unit(self):
-<<<<<<< HEAD
         self._assert('{5pm>}', None, None)
         self._assert('{5pm >}', None, None)
         self._assert('{5pm> }', None, None)
         self._assert('{5pm > }', None, None)
         self._assert('{8:00 > }', None, None)
-=======
-        self.assert_match('{5pm>}', None, None)
-        self.assert_match('{5pm >}', None, None)
-        self.assert_match('{5pm> }', None, None)
-        self.assert_match('{5pm > }', None, None)
-        self.assert_match('{8:00 > }', None, None)
-
-    def test_code_block_simple(self):
-        self.assert_findall_len("hey there `{i don't want this}`", 0)
-        self.assert_findall_len(
-            "and ` blah blah hhhh {I also don't want this}  kljabfl`", 0
-        )
-
-    def test_code_block_simple_multi(self):
-        self.assert_findall_len(
-            "hey there `{i don't want this}` "
-            "but {i do want this} "
-            "and ` blah blah hhhh {I also don't want this}  kljabfl`",
-            1
-        )
-
-    def test_code_block_triple(self):
-        self.assert_findall_len("```this is {ignored too}```", 0)
-        self.assert_findall_len("```this is {ignored too}``` hi {good > hi}", 1)
-
-    def test_code_block_triple_newline(self):
-        self.assert_findall_len(
-            "first line ```\nis this {ignored too?}\n```", 0)
-
-    def test_code_block_escaped(self):
-        self.assert_findall_len(r"\`{this is escaped}", 1)
-        self.assert_findall_len(r"`{this is not escaped}\`", 0)
-
-    def test_code_block_escaped_multi(self):
-        self.assert_findall_len(
-            r"\`{this is escaped}  `{but not this}` `{this is not escaped}\`",
-            1
-        )
-
-    def test_code_block_weird(self):
-        self.assert_findall_len("``{what is this behavior}``", 0)
-        self.assert_findall_len("`{and this?}``", 0)
-        self.assert_findall_len("``{or this?}`", 0)
-
-    def test_code_block_complex(self):
-        self.assert_findall_len(
-            "hey `{BAD}` and {GOOD} and "
-            "` blah blah hhhh {BAD}  kljabfl`  "
-            "\`{GOOD}  `{BAD}` `{BAD}\`\n"
-            
-            "hello sometimes this doesn't match {GOOD}\n"
-            "another `{block}`\n"
-            
-            "```this is {BAD}``` hi {GOOD > hi}\n"
-            
-            "```\n"
-            "newline {BAD}\n"
-            "```\n"
-            
-            "``{BAD}``\n"
-            "`{BAD}``\n"
-            "``{BAD}`",
-            4
-        )
-
->>>>>>> 6a18436b
 
 
 class TestUnitConversion:
